# Change Log

## 1.5.3
<<<<<<< HEAD
- Add `in` operator
=======
- Add highlighting for `add_project_dependencies()`
- Add a meson DSL linter framework
- Add a meson DSL formatter framework
- Add [muon](https://muon.build) as a linting and formatting provider
>>>>>>> 42b2028a

## 1.5.2
- Fix highlighting for `structured_sources()`
- Add highlighting for `install_symlink()`
- Add highlighting for `debug()`
- Remove highlighting for obsolete `getext()` and `find_library()`. These have been deprecated for some time and will result in an error if used.
- Add highlighting for `unset_variable()`, `install_emptydir()`, and `range()`


## 1.5.1
- Add highlighting for the new `structured_sources` function

## 1.5.0
- Update to the new Meson icon
- Initial support for the vscode native testing API
- Add support for vscode debug API
- Bugfix: auto-close curly braces
- Bugfix: Handle absolute paths correctly
- Hide the sidebar icon when it would be empty
- Add option for setting meson to use
- Update various dependencies
- Update various deprecated vscode features and API usage

## 1.4.0
- Move to the mesonbuild project
- syntax highlighting for dictionary literals, continue and break
- Bugfix: tests and benchmarks with spaces in their names now work
- Bugfix: Fix errors when a test and benchmark have the same name
- Bugfix: ProjectExplorer refreshes correctly
- Configure prompt can now be set to "always, never, or ask"
- Bugfix: Various fixes for the treeview
- Bugifx: Reload view on changes.

## 1.3.0
- Remove layout=flat from default options
- Change default build folder to builddir
- Add syntax highlighting for new builtins

## 1.2.0
- Add support for automatic task provider using `meson introspect`
- Add code snippets
- Add extension configuration

## 1.1.1
- Remove configuration for {} as special tokens
- Add licensing information

## 1.1.0
- Add support for toggling comments
- Auto-close brackets and strings
- Add support for hex literals

## 1.0.0
- Initial release<|MERGE_RESOLUTION|>--- conflicted
+++ resolved
@@ -1,14 +1,12 @@
 # Change Log
 
 ## 1.5.3
-<<<<<<< HEAD
-- Add `in` operator
-=======
 - Add highlighting for `add_project_dependencies()`
 - Add a meson DSL linter framework
 - Add a meson DSL formatter framework
 - Add [muon](https://muon.build) as a linting and formatting provider
->>>>>>> 42b2028a
+- Add `in` operator
+
 
 ## 1.5.2
 - Fix highlighting for `structured_sources()`
